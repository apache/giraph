/*
 * Licensed to the Apache Software Foundation (ASF) under one
 * or more contributor license agreements.  See the NOTICE file
 * distributed with this work for additional information
 * regarding copyright ownership.  The ASF licenses this file
 * to you under the Apache License, Version 2.0 (the
 * "License"); you may not use this file except in compliance
 * with the License.  You may obtain a copy of the License at
 *
 *     http://www.apache.org/licenses/LICENSE-2.0
 *
 * Unless required by applicable law or agreed to in writing, software
 * distributed under the License is distributed on an "AS IS" BASIS,
 * WITHOUT WARRANTIES OR CONDITIONS OF ANY KIND, either express or implied.
 * See the License for the specific language governing permissions and
 * limitations under the License.
 */
package org.apache.giraph.conf;

import org.apache.giraph.combiner.MessageCombiner;
import org.apache.giraph.comm.messages.MessageEncodeAndStoreType;
import org.apache.giraph.factories.MessageValueFactory;
import org.apache.hadoop.io.Writable;
import org.apache.hadoop.io.WritableComparable;

/**
 * Interface for containing all items that define message being sent,
 * including it's value factory and combiner.
 *
 * @param <I>
 * @param <M>
 */
public interface MessageClasses
    <I extends WritableComparable, M extends Writable> extends Writable {
  /**
   * Get message class
   * @return message class
   */
  Class<M> getMessageClass();

  /**
   * Create new instance of MessageValueFactory
   * @param conf Configuration
   * @return message value factory
   */
  MessageValueFactory<M> createMessageValueFactory(
      ImmutableClassesGiraphConfiguration conf);

  /**
   * Create new instance of MessageCombiner
   * @param conf Configuration
   * @return message combiner
   */
  MessageCombiner<? super I, M> createMessageCombiner(
      ImmutableClassesGiraphConfiguration
        <I, ? extends Writable, ? extends Writable> conf);

  /**
   * Has message combiner been specified
   * @return has message combiner been specified
   */
  boolean useMessageCombiner();

  /**
   * Get MessageEncodeAndStoreType
   * @return message encode and store type
   */
  MessageEncodeAndStoreType getMessageEncodeAndStoreType();

  /**
   * Creates a fresh copy of this object,
   * to be used and changed for new superstep.
   * (that should be independent from the previous one)
   *
   * @return message classes
   */
  MessageClasses<I, M> createCopyForNewSuperstep();

  /**
   * Verify if types are internally consistent
   *
   * @param conf Configuration
   */
  void verifyConsistent(ImmutableClassesGiraphConfiguration conf);

<<<<<<< HEAD
  /** */

  /**
   * Whether to completely ignore existing vertices,
   * and just process messages
   *
   * @return ignoreExistingVertices
   */
=======
  /** Whether to completely ignore existing vertices, and just process messages */
>>>>>>> ee1f5ee3
  boolean ignoreExistingVertices();
}<|MERGE_RESOLUTION|>--- conflicted
+++ resolved
@@ -83,17 +83,11 @@
    */
   void verifyConsistent(ImmutableClassesGiraphConfiguration conf);
 
-<<<<<<< HEAD
-  /** */
-
   /**
    * Whether to completely ignore existing vertices,
    * and just process messages
    *
    * @return ignoreExistingVertices
    */
-=======
-  /** Whether to completely ignore existing vertices, and just process messages */
->>>>>>> ee1f5ee3
   boolean ignoreExistingVertices();
 }