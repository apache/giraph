/*
 * Licensed to the Apache Software Foundation (ASF) under one
 * or more contributor license agreements.  See the NOTICE file
 * distributed with this work for additional information
 * regarding copyright ownership.  The ASF licenses this file
 * to you under the Apache License, Version 2.0 (the
 * "License"); you may not use this file except in compliance
 * with the License.  You may obtain a copy of the License at
 *
 *     http://www.apache.org/licenses/LICENSE-2.0
 *
 * Unless required by applicable law or agreed to in writing, software
 * distributed under the License is distributed on an "AS IS" BASIS,
 * WITHOUT WARRANTIES OR CONDITIONS OF ANY KIND, either express or implied.
 * See the License for the specific language governing permissions and
 * limitations under the License.
 */

package org.apache.giraph.master;

import com.google.common.collect.Lists;
import com.google.common.collect.Sets;
import net.iharder.Base64;
import org.apache.commons.io.FilenameUtils;
import org.apache.giraph.bsp.ApplicationState;
import org.apache.giraph.bsp.BspInputFormat;
import org.apache.giraph.bsp.BspService;
import org.apache.giraph.bsp.CentralizedServiceMaster;
import org.apache.giraph.bsp.SuperstepState;
import org.apache.giraph.bsp.checkpoints.CheckpointStatus;
import org.apache.giraph.bsp.checkpoints.CheckpointSupportedChecker;
import org.apache.giraph.comm.MasterClient;
import org.apache.giraph.comm.MasterServer;
import org.apache.giraph.comm.netty.NettyMasterClient;
import org.apache.giraph.comm.netty.NettyMasterServer;
import org.apache.giraph.comm.requests.AddressesAndPartitionsRequest;
import org.apache.giraph.conf.GiraphConfiguration;
import org.apache.giraph.conf.GiraphConstants;
import org.apache.giraph.conf.ImmutableClassesGiraphConfiguration;
<<<<<<< HEAD
import org.apache.giraph.counters.CustomCounter;
=======
>>>>>>> 90838499
import org.apache.giraph.counters.CustomCounters;
import org.apache.giraph.counters.GiraphCountersThriftStruct;
import org.apache.giraph.counters.GiraphStats;
import org.apache.giraph.counters.GiraphTimers;
import org.apache.giraph.graph.AddressesAndPartitionsWritable;
import org.apache.giraph.graph.GlobalStats;
import org.apache.giraph.graph.GraphFunctions;
import org.apache.giraph.graph.GraphState;
import org.apache.giraph.graph.GraphTaskManager;
import org.apache.giraph.io.EdgeInputFormat;
import org.apache.giraph.io.GiraphInputFormat;
import org.apache.giraph.io.InputType;
import org.apache.giraph.io.MappingInputFormat;
import org.apache.giraph.io.VertexInputFormat;
import org.apache.giraph.master.input.MasterInputSplitsHandler;
import org.apache.giraph.metrics.AggregatedMetrics;
import org.apache.giraph.metrics.GiraphMetrics;
import org.apache.giraph.metrics.GiraphTimer;
import org.apache.giraph.metrics.GiraphTimerContext;
import org.apache.giraph.metrics.ResetSuperstepMetricsObserver;
import org.apache.giraph.metrics.SuperstepMetricsRegistry;
import org.apache.giraph.metrics.WorkerSuperstepMetrics;
import org.apache.giraph.partition.BasicPartitionOwner;
import org.apache.giraph.partition.MasterGraphPartitioner;
import org.apache.giraph.partition.PartitionOwner;
import org.apache.giraph.partition.PartitionStats;
import org.apache.giraph.partition.PartitionUtils;
import org.apache.giraph.time.SystemTime;
import org.apache.giraph.time.Time;
import org.apache.giraph.utils.CheckpointingUtils;
import org.apache.giraph.utils.JMapHistoDumper;
import org.apache.giraph.utils.ReactiveJMapHistoDumper;
import org.apache.giraph.utils.ReflectionUtils;
import org.apache.giraph.utils.WritableUtils;
import org.apache.giraph.worker.WorkerInfo;
import org.apache.giraph.zk.BspEvent;
import org.apache.giraph.zk.PredicateLock;
import org.apache.hadoop.fs.FSDataOutputStream;
import org.apache.hadoop.fs.FileSystem;
import org.apache.hadoop.fs.Path;
import org.apache.hadoop.io.Writable;
import org.apache.hadoop.io.WritableComparable;
import org.apache.hadoop.mapred.JobID;
import org.apache.hadoop.mapred.RunningJob;
import org.apache.hadoop.mapreduce.Counter;
import org.apache.hadoop.mapreduce.InputSplit;
import org.apache.hadoop.mapreduce.Mapper;
import org.apache.log4j.Logger;
import org.apache.zookeeper.CreateMode;
import org.apache.zookeeper.KeeperException;
import org.apache.zookeeper.WatchedEvent;
import org.apache.zookeeper.Watcher.Event.EventType;
import org.apache.zookeeper.ZooDefs.Ids;
import org.json.JSONArray;
import org.json.JSONException;
import org.json.JSONObject;

import java.io.DataInputStream;
import java.io.IOException;
import java.io.PrintStream;
import java.nio.charset.Charset;
import java.util.ArrayList;
import java.util.Collection;
import java.util.Collections;
import java.util.Comparator;
import java.util.HashMap;
import java.util.HashSet;
import java.util.Iterator;
import java.util.List;
import java.util.Map;
import java.util.Set;
import java.util.TreeSet;
import java.util.concurrent.TimeUnit;

import static org.apache.giraph.conf.GiraphConstants.INPUT_SPLIT_SAMPLE_PERCENT;
import static org.apache.giraph.conf.GiraphConstants.KEEP_ZOOKEEPER_DATA;
import static org.apache.giraph.conf.GiraphConstants.PARTITION_LONG_TAIL_MIN_PRINT;

/**
 * ZooKeeper-based implementation of {@link CentralizedServiceMaster}.
 *
 * @param <I> Vertex id
 * @param <V> Vertex data
 * @param <E> Edge data
 */
@SuppressWarnings("rawtypes, unchecked")
public class BspServiceMaster<I extends WritableComparable,
    V extends Writable, E extends Writable>
    extends BspService<I, V, E>
    implements CentralizedServiceMaster<I, V, E>,
    ResetSuperstepMetricsObserver {
  /** Print worker names only if there are 10 workers left */
  public static final int MAX_PRINTABLE_REMAINING_WORKERS = 10;
  /** How many threads to use when writing input splits to zookeeper*/
  public static final String NUM_MASTER_ZK_INPUT_SPLIT_THREADS =
      "giraph.numMasterZkInputSplitThreads";
  /** Default number of threads to use when writing input splits to zookeeper */
  public static final int DEFAULT_INPUT_SPLIT_THREAD_COUNT = 1;
  /** Time instance to use for timing */
  private static final Time TIME = SystemTime.get();
  /** Class logger */
  private static final Logger LOG = Logger.getLogger(BspServiceMaster.class);
  /** Am I the master? */
  private boolean isMaster = false;
  /** Max number of workers */
  private final int maxWorkers;
  /** Min number of workers */
  private final int minWorkers;
  /** Max number of supersteps */
  private final int maxNumberOfSupersteps;
  /** Min % responded workers */
  private final float minPercentResponded;
  /** Msecs to wait for an event */
  private final int eventWaitMsecs;
  /** Max msecs to wait for a superstep to get enough workers */
  private final int maxSuperstepWaitMsecs;
  /** Min number of long tails before printing */
  private final int partitionLongTailMinPrint;
  /** Last finalized checkpoint */
  private long lastCheckpointedSuperstep = -1;
  /** Worker wrote checkpoint */
  private final BspEvent workerWroteCheckpoint;
  /** State of the superstep changed */
  private final BspEvent superstepStateChanged;
  /** Master graph partitioner */
  private final MasterGraphPartitioner<I, V, E> masterGraphPartitioner;
  /** All the partition stats from the last superstep */
  private final List<PartitionStats> allPartitionStatsList =
      new ArrayList<PartitionStats>();
  /** Handler for global communication */
  private MasterGlobalCommHandler globalCommHandler;
  /** Handler for aggregators to reduce/broadcast translation */
  private AggregatorToGlobalCommTranslation aggregatorTranslation;
  /** Master class */
  private MasterCompute masterCompute;
  /** IPC Client */
  private MasterClient masterClient;
  /** IPC Server */
  private MasterServer masterServer;
  /** Master info */
  private MasterInfo masterInfo;
  /** List of workers in current superstep, sorted by task id */
  private List<WorkerInfo> chosenWorkerInfoList = Lists.newArrayList();
  /** Observers over master lifecycle. */
  private final MasterObserver[] observers;

  // Per-Superstep Metrics
  /** MasterCompute time */
  private GiraphTimer masterComputeTimer;

  /** Checkpoint frequency */
  private final int checkpointFrequency;
  /** Current checkpoint status */
  private CheckpointStatus checkpointStatus;
  /** Checks if checkpointing supported */
  private final CheckpointSupportedChecker checkpointSupportedChecker;

  /**
   * Constructor for setting up the master.
   *
   * @param context Mapper context
   * @param graphTaskManager GraphTaskManager for this compute node
   */
  public BspServiceMaster(
      Mapper<?, ?, ?, ?>.Context context,
      GraphTaskManager<I, V, E> graphTaskManager) {
    super(context, graphTaskManager);
    workerWroteCheckpoint = new PredicateLock(context);
    registerBspEvent(workerWroteCheckpoint);
    superstepStateChanged = new PredicateLock(context);
    registerBspEvent(superstepStateChanged);

    ImmutableClassesGiraphConfiguration<I, V, E> conf =
        getConfiguration();

    maxWorkers = conf.getMaxWorkers();
    minWorkers = conf.getMinWorkers();
    maxNumberOfSupersteps = conf.getMaxNumberOfSupersteps();
    minPercentResponded = GiraphConstants.MIN_PERCENT_RESPONDED.get(conf);
    eventWaitMsecs = conf.getEventWaitMsecs();
    maxSuperstepWaitMsecs = conf.getMaxMasterSuperstepWaitMsecs();
    partitionLongTailMinPrint = PARTITION_LONG_TAIL_MIN_PRINT.get(conf);
    masterGraphPartitioner =
        getGraphPartitionerFactory().createMasterGraphPartitioner();
    if (conf.isJMapHistogramDumpEnabled()) {
      conf.addMasterObserverClass(JMapHistoDumper.class);
    }
    if (conf.isReactiveJmapHistogramDumpEnabled()) {
      conf.addMasterObserverClass(ReactiveJMapHistoDumper.class);
    }
    observers = conf.createMasterObservers(context);

    this.checkpointFrequency = conf.getCheckpointFrequency();
    this.checkpointStatus = CheckpointStatus.NONE;
    this.checkpointSupportedChecker =
        ReflectionUtils.newInstance(
            GiraphConstants.CHECKPOINT_SUPPORTED_CHECKER.get(conf));

    GiraphMetrics.get().addSuperstepResetObserver(this);
    GiraphStats.init(context);
  }

  @Override
  public void newSuperstep(SuperstepMetricsRegistry superstepMetrics) {
    masterComputeTimer = new GiraphTimer(superstepMetrics,
        "master-compute-call", TimeUnit.MILLISECONDS);
  }

  @Override
  public void setJobState(ApplicationState state,
      long applicationAttempt,
      long desiredSuperstep) {
    setJobState(state, applicationAttempt, desiredSuperstep, true);
  }

  /**
   * Set the job state.
   *
   * @param state State of the application.
   * @param applicationAttempt Attempt to start on
   * @param desiredSuperstep Superstep to restart from (if applicable)
   * @param killJobOnFailure if true, and the desired state is FAILED,
   *                         then kill this job.
   */
  private void setJobState(ApplicationState state,
      long applicationAttempt,
      long desiredSuperstep,
      boolean killJobOnFailure) {
    JSONObject jobState = new JSONObject();
    try {
      jobState.put(JSONOBJ_STATE_KEY, state.toString());
      jobState.put(JSONOBJ_APPLICATION_ATTEMPT_KEY, applicationAttempt);
      jobState.put(JSONOBJ_SUPERSTEP_KEY, desiredSuperstep);
    } catch (JSONException e) {
      throw new RuntimeException("setJobState: Couldn't put " +
          state.toString());
    }
    if (LOG.isInfoEnabled()) {
      LOG.info("setJobState: " + jobState.toString() + " on superstep " +
          getSuperstep());
    }
    try {
      getZkExt().createExt(masterJobStatePath + "/jobState",
          jobState.toString().getBytes(Charset.defaultCharset()),
          Ids.OPEN_ACL_UNSAFE,
          CreateMode.PERSISTENT_SEQUENTIAL,
          true);
      LOG.info("setJobState: " + jobState);
    } catch (KeeperException.NodeExistsException e) {
      throw new IllegalStateException(
          "setJobState: Imposible that " +
              masterJobStatePath + " already exists!", e);
    } catch (KeeperException e) {
      throw new IllegalStateException(
          "setJobState: Unknown KeeperException for " +
              masterJobStatePath, e);
    } catch (InterruptedException e) {
      throw new IllegalStateException(
          "setJobState: Unknown InterruptedException for " +
              masterJobStatePath, e);
    }
    if (state == ApplicationState.FAILED && killJobOnFailure) {
      failJob(new IllegalStateException("FAILED"));
    }

  }

  /**
   * Set the job state to FAILED. This will kill the job, and log exceptions to
   * any observers.
   *
   * @param reason The reason the job failed
   */
  private void setJobStateFailed(String reason) {
    getGraphTaskManager().getJobProgressTracker().logFailure(reason);
    setJobState(ApplicationState.FAILED, -1, -1, false);
    failJob(new IllegalStateException(reason));
  }

  /**
   * Common method for generating vertex/edge input splits.
   *
   * @param inputFormat The vertex/edge input format
   * @param minSplitCountHint Minimum number of splits to create (hint)
   * @param inputSplitType Type of input splits (for logging purposes)
   * @return List of input splits for the given format
   */
  private List<InputSplit> generateInputSplits(GiraphInputFormat inputFormat,
                                               int minSplitCountHint,
                                               InputType inputSplitType) {
    String logPrefix = "generate" + inputSplitType + "InputSplits";
    List<InputSplit> splits;
    try {
      splits = inputFormat.getSplits(getContext(), minSplitCountHint);
    } catch (IOException e) {
      throw new IllegalStateException(logPrefix + ": Got IOException", e);
    } catch (InterruptedException e) {
      throw new IllegalStateException(
          logPrefix + ": Got InterruptedException", e);
    }
    float samplePercent =
        INPUT_SPLIT_SAMPLE_PERCENT.get(getConfiguration());
    if (samplePercent != INPUT_SPLIT_SAMPLE_PERCENT.getDefaultValue()) {
      int lastIndex = (int) (samplePercent * splits.size() / 100f);
      Collections.shuffle(splits);
      List<InputSplit> sampleSplits = splits.subList(0, lastIndex);
      LOG.warn(logPrefix + ": Using sampling - Processing only " +
          sampleSplits.size() + " instead of " + splits.size() +
          " expected splits.");
      return sampleSplits;
    } else {
      if (LOG.isInfoEnabled()) {
        LOG.info(logPrefix + ": Got " + splits.size() +
            " input splits for " + minSplitCountHint + " input threads");
      }
      return splits;
    }
  }

  /**
   * When there is no salvaging this job, fail it.
   *
   * @param e Exception to log to observers
   */
  private void failJob(Exception e) {
    LOG.fatal("failJob: Killing job " + getJobId());
    LOG.fatal("failJob: exception " + e.toString());
    try {
      if (getConfiguration().isPureYarnJob()) {
        throw new RuntimeException(
          "BspServiceMaster (YARN profile) is " +
          "FAILING this task, throwing exception to end job run.", e);
      } else {
        @SuppressWarnings("deprecation")
        org.apache.hadoop.mapred.JobClient jobClient =
          new org.apache.hadoop.mapred.JobClient(
            (org.apache.hadoop.mapred.JobConf)
            getContext().getConfiguration());
        try {
          @SuppressWarnings("deprecation")
          JobID jobId = JobID.forName(getJobId());
          RunningJob job = jobClient.getJob(jobId);
          if (job != null) {
            job.killJob();
          } else {
            LOG.error("Job not found for jobId=" + getJobId());
          }
        } catch (IllegalArgumentException iae) {
          LOG.info("This job (" + getJobId() +
                       ") is not a legacy Hadoop job and will " +
                       "continue with failure cleanup." +
                       e.getMessage(),
                   e);
        }
      }
    } catch (IOException ioe) {
      throw new RuntimeException(ioe);
    } finally {
      failureCleanup(e);
    }
  }

  /**
   * Parse the {@link WorkerInfo} objects from a ZooKeeper path
   * (and children).
   *
   * @param workerInfosPath Path where all the workers are children
   * @param watch Watch or not?
   * @return List of workers in that path
   */
  private List<WorkerInfo> getWorkerInfosFromPath(String workerInfosPath,
      boolean watch) {
    List<WorkerInfo> workerInfoList = new ArrayList<WorkerInfo>();
    List<String> workerInfoPathList;
    try {
      workerInfoPathList =
          getZkExt().getChildrenExt(workerInfosPath, watch, false, true);
    } catch (KeeperException e) {
      throw new IllegalStateException(
          "getWorkers: Got KeeperException", e);
    } catch (InterruptedException e) {
      throw new IllegalStateException(
          "getWorkers: Got InterruptedStateException", e);
    }
    for (String workerInfoPath : workerInfoPathList) {
      WorkerInfo workerInfo = new WorkerInfo();
      try {
        WritableUtils.readFieldsFromZnode(
            getZkExt(), workerInfoPath, true, null, workerInfo);
        workerInfoList.add(workerInfo);
      } catch (IllegalStateException e) {
        LOG.warn("Can't get info from worker, did it die in between? " +
            "workerInfoPath=" + workerInfoPath, e);
      }
    }
    return workerInfoList;
  }

  /**
   * Get the healthy and unhealthy {@link WorkerInfo} objects for
   * a superstep
   *
   * @param superstep superstep to check
   * @param healthyWorkerInfoList filled in with current data
   * @param unhealthyWorkerInfoList filled in with current data
   */
  private void getAllWorkerInfos(
      long superstep,
      List<WorkerInfo> healthyWorkerInfoList,
      List<WorkerInfo> unhealthyWorkerInfoList) {
    String healthyWorkerInfoPath =
        getWorkerInfoHealthyPath(getApplicationAttempt(), superstep);
    String unhealthyWorkerInfoPath =
        getWorkerInfoUnhealthyPath(getApplicationAttempt(), superstep);

    try {
      getZkExt().createOnceExt(healthyWorkerInfoPath,
          null,
          Ids.OPEN_ACL_UNSAFE,
          CreateMode.PERSISTENT,
          true);
    } catch (KeeperException e) {
      throw new IllegalStateException("getWorkers: KeeperException", e);
    } catch (InterruptedException e) {
      throw new IllegalStateException("getWorkers: InterruptedException", e);
    }

    try {
      getZkExt().createOnceExt(unhealthyWorkerInfoPath,
          null,
          Ids.OPEN_ACL_UNSAFE,
          CreateMode.PERSISTENT,
          true);
    } catch (KeeperException e) {
      throw new IllegalStateException("getWorkers: KeeperException", e);
    } catch (InterruptedException e) {
      throw new IllegalStateException("getWorkers: InterruptedException", e);
    }

    List<WorkerInfo> currentHealthyWorkerInfoList =
        getWorkerInfosFromPath(healthyWorkerInfoPath, true);
    List<WorkerInfo> currentUnhealthyWorkerInfoList =
        getWorkerInfosFromPath(unhealthyWorkerInfoPath, false);

    healthyWorkerInfoList.clear();
    if (currentHealthyWorkerInfoList != null) {
      for (WorkerInfo healthyWorkerInfo :
        currentHealthyWorkerInfoList) {
        healthyWorkerInfoList.add(healthyWorkerInfo);
      }
    }

    unhealthyWorkerInfoList.clear();
    if (currentUnhealthyWorkerInfoList != null) {
      for (WorkerInfo unhealthyWorkerInfo :
        currentUnhealthyWorkerInfoList) {
        unhealthyWorkerInfoList.add(unhealthyWorkerInfo);
      }
    }
  }

  @Override
  public List<WorkerInfo> checkWorkers() {
    boolean failJob = true;
    long failWorkerCheckMsecs =
        SystemTime.get().getMilliseconds() + maxSuperstepWaitMsecs;
    List<WorkerInfo> healthyWorkerInfoList = new ArrayList<WorkerInfo>();
    List<WorkerInfo> unhealthyWorkerInfoList = new ArrayList<WorkerInfo>();
    int totalResponses = -1;
    while (SystemTime.get().getMilliseconds() < failWorkerCheckMsecs) {
      getContext().progress();
      getAllWorkerInfos(
          getSuperstep(), healthyWorkerInfoList, unhealthyWorkerInfoList);
      totalResponses = healthyWorkerInfoList.size() +
          unhealthyWorkerInfoList.size();
      if ((totalResponses * 100.0f / maxWorkers) >=
          minPercentResponded) {
        failJob = false;
        break;
      }
      getContext().setStatus(getGraphTaskManager().getGraphFunctions() + " " +
          "checkWorkers: Only found " +
          totalResponses +
          " responses of " + maxWorkers +
          " needed to start superstep " +
          getSuperstep());
      if (getWorkerHealthRegistrationChangedEvent().waitMsecs(
          eventWaitMsecs)) {
        if (LOG.isDebugEnabled()) {
          LOG.debug("checkWorkers: Got event that health " +
              "registration changed, not using poll attempt");
        }
        getWorkerHealthRegistrationChangedEvent().reset();
        continue;
      }
      if (LOG.isInfoEnabled()) {
        LOG.info("checkWorkers: Only found " + totalResponses +
            " responses of " + maxWorkers +
            " needed to start superstep " +
            getSuperstep() + ".  Reporting every " +
            eventWaitMsecs + " msecs, " +
            (failWorkerCheckMsecs - SystemTime.get().getMilliseconds()) +
            " more msecs left before giving up.");
        // Find the missing workers if there are only a few
        if ((maxWorkers - totalResponses) <=
            partitionLongTailMinPrint) {
          logMissingWorkersOnSuperstep(healthyWorkerInfoList,
              unhealthyWorkerInfoList);
        }
      }
    }
    if (failJob) {
      LOG.error("checkWorkers: Did not receive enough processes in " +
          "time (only " + totalResponses + " of " +
          minWorkers + " required) after waiting " + maxSuperstepWaitMsecs +
          "msecs).  This occurs if you do not have enough map tasks " +
          "available simultaneously on your Hadoop instance to fulfill " +
          "the number of requested workers.");
      return null;
    }

    if (healthyWorkerInfoList.size() < minWorkers) {
      LOG.error("checkWorkers: Only " + healthyWorkerInfoList.size() +
          " available when " + minWorkers + " are required.");
      logMissingWorkersOnSuperstep(healthyWorkerInfoList,
          unhealthyWorkerInfoList);
      return null;
    }

    getContext().setStatus(getGraphTaskManager().getGraphFunctions() + " " +
        "checkWorkers: Done - Found " + totalResponses +
        " responses of " + maxWorkers + " needed to start superstep " +
        getSuperstep());

    return healthyWorkerInfoList;
  }

  /**
   * Log info level of the missing workers on the superstep
   *
   * @param healthyWorkerInfoList Healthy worker list
   * @param unhealthyWorkerInfoList Unhealthy worker list
   */
  private void logMissingWorkersOnSuperstep(
      List<WorkerInfo> healthyWorkerInfoList,
      List<WorkerInfo> unhealthyWorkerInfoList) {
    if (LOG.isInfoEnabled()) {
      Set<Integer> partitionSet = new TreeSet<Integer>();
      for (WorkerInfo workerInfo : healthyWorkerInfoList) {
        partitionSet.add(workerInfo.getTaskId() % maxWorkers);
      }
      for (WorkerInfo workerInfo : unhealthyWorkerInfoList) {
        partitionSet.add(workerInfo.getTaskId() % maxWorkers);
      }
      for (int i = 1; i <= maxWorkers; ++i) {
        if (partitionSet.contains(Integer.valueOf(i))) {
          continue;
        } else if (i == getTaskId() % maxWorkers) {
          continue;
        } else {
          LOG.info("logMissingWorkersOnSuperstep: No response from " +
              "partition " + i + " (could be master)");
        }
      }
    }
  }

  /**
   * Common method for creating vertex/edge input splits.
   *
   * @param inputFormat The vertex/edge input format
   * @param inputSplitType Type of input split (for logging purposes)
   * @return Number of splits. Returns -1 on failure to create
   *         valid input splits.
   */
  private int createInputSplits(GiraphInputFormat inputFormat,
                                InputType inputSplitType) {
    ImmutableClassesGiraphConfiguration conf = getConfiguration();
    String logPrefix = "create" + inputSplitType + "InputSplits";
    // Only the 'master' should be doing this.  Wait until the number of
    // processes that have reported health exceeds the minimum percentage.
    // If the minimum percentage is not met, fail the job.  Otherwise
    // generate the input splits
    List<WorkerInfo> healthyWorkerInfoList = checkWorkers();
    if (healthyWorkerInfoList == null) {
      setJobStateFailed("Not enough healthy workers to create input splits");
      return -1;
    }
    globalCommHandler.getInputSplitsHandler().initialize(masterClient,
        healthyWorkerInfoList);

    // Create at least as many splits as the total number of input threads.
    int minSplitCountHint = healthyWorkerInfoList.size() *
        conf.getNumInputSplitsThreads();

    // Note that the input splits may only be a sample if
    // INPUT_SPLIT_SAMPLE_PERCENT is set to something other than 100
    List<InputSplit> splitList = generateInputSplits(inputFormat,
        minSplitCountHint, inputSplitType);

    if (splitList.isEmpty() && GiraphConstants.FAIL_ON_EMPTY_INPUT.get(conf)) {
      LOG.fatal(logPrefix + ": Failing job due to 0 input splits, " +
          "check input of " + inputFormat.getClass().getName() + "!");
      getContext().setStatus("Failing job due to 0 input splits, " +
          "check input of " + inputFormat.getClass().getName() + "!");
      setJobStateFailed("******* PLEASE CHECK YOUR INPUT TABLES - PARTITIONS " +
          "WHICH YOU SPECIFIED ARE MISSING (for " + inputSplitType +
          " input). FAILING THE JOB *******");
    }
    if (minSplitCountHint > splitList.size()) {
      LOG.warn(logPrefix + ": Number of inputSplits=" +
          splitList.size() + " < " +
          minSplitCountHint +
          "=total number of input threads, " +
          "some threads will be not used");
    }

    globalCommHandler.getInputSplitsHandler().addSplits(inputSplitType,
        splitList, inputFormat);

    return splitList.size();
  }

  @Override
  public int createMappingInputSplits() {
    if (!getConfiguration().hasMappingInputFormat()) {
      return 0;
    }
    MappingInputFormat<I, V, E, ? extends Writable> mappingInputFormat =
      getConfiguration().createWrappedMappingInputFormat();
    return createInputSplits(mappingInputFormat, InputType.MAPPING);
  }

  @Override
  public int createVertexInputSplits() {
    int splits = 0;
    if (getConfiguration().hasVertexInputFormat()) {
      VertexInputFormat<I, V, E> vertexInputFormat =
          getConfiguration().createWrappedVertexInputFormat();
      splits = createInputSplits(vertexInputFormat, InputType.VERTEX);
    }
    MasterProgress.get().setVertexInputSplitCount(splits);
    getJobProgressTracker().updateMasterProgress(MasterProgress.get());
    return splits;
  }

  @Override
  public int createEdgeInputSplits() {
    int splits = 0;
    if (getConfiguration().hasEdgeInputFormat()) {
      EdgeInputFormat<I, E> edgeInputFormat =
          getConfiguration().createWrappedEdgeInputFormat();
      splits = createInputSplits(edgeInputFormat, InputType.EDGE);
    }
    MasterProgress.get().setEdgeInputSplitsCount(splits);
    getJobProgressTracker().updateMasterProgress(MasterProgress.get());
    return splits;
  }

  @Override
  public List<WorkerInfo> getWorkerInfoList() {
    return chosenWorkerInfoList;
  }

  @Override
  public MasterGlobalCommHandler getGlobalCommHandler() {
    return globalCommHandler;
  }

  @Override
  public AggregatorToGlobalCommTranslation getAggregatorTranslationHandler() {
    return aggregatorTranslation;
  }

  @Override
  public MasterCompute getMasterCompute() {
    return masterCompute;
  }

  /**
   * Read the finalized checkpoint file and associated metadata files for the
   * checkpoint.  Modifies the {@link PartitionOwner} objects to get the
   * checkpoint prefixes.  It is an optimization to prevent all workers from
   * searching all the files.  Also read in the aggregator data from the
   * finalized checkpoint file and setting it.
   *
   * @param superstep Checkpoint set to examine.
   * @throws IOException
   * @throws InterruptedException
   * @throws KeeperException
   * @return Collection of generated partition owners.
   */
  private Collection<PartitionOwner> prepareCheckpointRestart(long superstep)
    throws IOException, KeeperException, InterruptedException {
    List<PartitionOwner> partitionOwners = new ArrayList<>();
    FileSystem fs = getFs();
    String finalizedCheckpointPath = getSavedCheckpointBasePath(superstep) +
        CheckpointingUtils.CHECKPOINT_FINALIZED_POSTFIX;
    LOG.info("Loading checkpoint from " + finalizedCheckpointPath);
    DataInputStream finalizedStream =
        fs.open(new Path(finalizedCheckpointPath));
    GlobalStats globalStats = new GlobalStats();
    globalStats.readFields(finalizedStream);
    updateCounters(globalStats);
    SuperstepClasses superstepClasses =
        SuperstepClasses.createToRead(getConfiguration());
    superstepClasses.readFields(finalizedStream);
    getConfiguration().updateSuperstepClasses(superstepClasses);
    int prefixFileCount = finalizedStream.readInt();

    String checkpointFile =
        finalizedStream.readUTF();
    for (int i = 0; i < prefixFileCount; ++i) {
      int mrTaskId = finalizedStream.readInt();

      DataInputStream metadataStream = fs.open(new Path(checkpointFile +
          "." + mrTaskId + CheckpointingUtils.CHECKPOINT_METADATA_POSTFIX));
      long partitions = metadataStream.readInt();
      WorkerInfo worker = getWorkerInfoById(mrTaskId);
      for (long p = 0; p < partitions; ++p) {
        int partitionId = metadataStream.readInt();
        PartitionOwner partitionOwner = new BasicPartitionOwner(partitionId,
            worker);
        partitionOwners.add(partitionOwner);
        LOG.info("prepareCheckpointRestart partitionId=" + partitionId +
            " assigned to " + partitionOwner);
      }
      metadataStream.close();
    }
    //Ordering appears to be important as of right now we rely on this ordering
    //in WorkerGraphPartitioner
    Collections.sort(partitionOwners, new Comparator<PartitionOwner>() {
      @Override
      public int compare(PartitionOwner p1, PartitionOwner p2) {
        return Integer.compare(p1.getPartitionId(), p2.getPartitionId());
      }
    });


    globalCommHandler.getAggregatorHandler().readFields(finalizedStream);
    aggregatorTranslation.readFields(finalizedStream);
    masterCompute.readFields(finalizedStream);
    finalizedStream.close();

    return partitionOwners;
  }

  @Override
  public void setup() {
    // Might have to manually load a checkpoint.
    // In that case, the input splits are not set, they will be faked by
    // the checkpoint files.  Each checkpoint file will be an input split
    // and the input split

    if (getRestartedSuperstep() != UNSET_SUPERSTEP) {
      GiraphStats.getInstance().getSuperstepCounter().
        setValue(getRestartedSuperstep());
    }
    for (MasterObserver observer : observers) {
      observer.preApplication();
      getContext().progress();
    }
  }

  @Override
  public boolean becomeMaster() {
    // Create my bid to become the master, then try to become the worker
    // or return false.
    String myBid = null;
    try {
      myBid =
          getZkExt().createExt(masterElectionPath +
              "/" + getHostnameTaskId(),
              null,
              Ids.OPEN_ACL_UNSAFE,
              CreateMode.EPHEMERAL_SEQUENTIAL,
              true);
    } catch (KeeperException e) {
      throw new IllegalStateException(
          "becomeMaster: KeeperException", e);
    } catch (InterruptedException e) {
      throw new IllegalStateException(
          "becomeMaster: IllegalStateException", e);
    }
    while (true) {
      JSONObject jobState = getJobState();
      try {
        if ((jobState != null) &&
            ApplicationState.valueOf(
                jobState.getString(JSONOBJ_STATE_KEY)) ==
                ApplicationState.FINISHED) {
          LOG.info("becomeMaster: Job is finished, " +
              "give up trying to be the master!");
          isMaster = false;
          return isMaster;
        }
      } catch (JSONException e) {
        throw new IllegalStateException(
            "becomeMaster: Couldn't get state from " + jobState, e);
      }
      try {
        List<String> masterChildArr =
            getZkExt().getChildrenExt(
                masterElectionPath, true, true, true);
        if (LOG.isInfoEnabled()) {
          LOG.info("becomeMaster: First child is '" +
              masterChildArr.get(0) + "' and my bid is '" +
              myBid + "'");
        }
        if (masterChildArr.get(0).equals(myBid)) {
          GiraphStats.getInstance().getCurrentMasterTaskPartition().
              setValue(getTaskId());

          globalCommHandler = new MasterGlobalCommHandler(
              new MasterAggregatorHandler(getConfiguration(), getContext()),
              new MasterInputSplitsHandler(
                  getConfiguration().useInputSplitLocality(), getContext()));
          aggregatorTranslation = new AggregatorToGlobalCommTranslation(
              getConfiguration(), globalCommHandler);

          globalCommHandler.getAggregatorHandler().initialize(this);
          masterCompute = getConfiguration().createMasterCompute();
          masterCompute.setMasterService(this);

          masterInfo = new MasterInfo();
          masterServer =
              new NettyMasterServer(getConfiguration(), this, getContext(),
                  getGraphTaskManager().createUncaughtExceptionHandler());
          masterInfo.setInetSocketAddress(masterServer.getMyAddress(),
              masterServer.getLocalHostOrIp());
          masterInfo.setTaskId(getTaskId());
          masterClient =
              new NettyMasterClient(getContext(), getConfiguration(), this,
                  getGraphTaskManager().createUncaughtExceptionHandler());
          masterServer.setFlowControl(masterClient.getFlowControl());

          if (LOG.isInfoEnabled()) {
            LOG.info("becomeMaster: I am now the master!");
          }
          isMaster = true;
          return isMaster;
        }
        LOG.info("becomeMaster: Waiting to become the master...");
        getMasterElectionChildrenChangedEvent().waitForTimeoutOrFail(
            GiraphConstants.WAIT_ZOOKEEPER_TIMEOUT_MSEC.get(
                getConfiguration()));
        getMasterElectionChildrenChangedEvent().reset();
      } catch (KeeperException e) {
        throw new IllegalStateException(
            "becomeMaster: KeeperException", e);
      } catch (InterruptedException e) {
        throw new IllegalStateException(
            "becomeMaster: IllegalStateException", e);
      }
    }
  }

  @Override
  public MasterInfo getMasterInfo() {
    return masterInfo;
  }

  /**
   * Collect and aggregate the worker statistics for a particular superstep.
   *
   * @param superstep Superstep to aggregate on
   * @return Global statistics aggregated on all worker statistics
   */
  private GlobalStats aggregateWorkerStats(long superstep) {
    ImmutableClassesGiraphConfiguration conf = getConfiguration();

    GlobalStats globalStats = new GlobalStats();
    // Get the stats from the all the worker selected nodes
    String workerFinishedPath =
        getWorkerFinishedPath(getApplicationAttempt(), superstep);
    List<String> workerFinishedPathList = null;
    try {
      workerFinishedPathList =
          getZkExt().getChildrenExt(
              workerFinishedPath, false, false, true);
    } catch (KeeperException e) {
      throw new IllegalStateException(
          "aggregateWorkerStats: KeeperException", e);
    } catch (InterruptedException e) {
      throw new IllegalStateException(
          "aggregateWorkerStats: InterruptedException", e);
    }

    AggregatedMetrics aggregatedMetrics = new AggregatedMetrics();

    for (String finishedPath : workerFinishedPathList) {
      String hostnamePartitionId = FilenameUtils.getName(finishedPath);
      JSONObject workerFinishedInfoObj = null;
      try {
        byte [] zkData =
            getZkExt().getData(finishedPath, false, null);
        workerFinishedInfoObj = new JSONObject(new String(zkData,
            Charset.defaultCharset()));
        globalStats.addMessageCount(
            workerFinishedInfoObj.getLong(
                JSONOBJ_NUM_MESSAGES_KEY));
        globalStats.addMessageBytesCount(
          workerFinishedInfoObj.getLong(
              JSONOBJ_NUM_MESSAGE_BYTES_KEY));
        if (conf.metricsEnabled() &&
            workerFinishedInfoObj.has(JSONOBJ_METRICS_KEY)) {
          WorkerSuperstepMetrics workerMetrics = new WorkerSuperstepMetrics();
          WritableUtils.readFieldsFromByteArray(
              Base64.decode(
                  workerFinishedInfoObj.getString(
                      JSONOBJ_METRICS_KEY)),
              workerMetrics);
          globalStats.addOocLoadBytesCount(
              workerMetrics.getBytesLoadedFromDisk());
          globalStats.addOocStoreBytesCount(
              workerMetrics.getBytesStoredOnDisk());
          // Find the lowest percentage of graph in memory across all workers
          // for one superstep
          globalStats.setLowestGraphPercentageInMemory(
              Math.min(globalStats.getLowestGraphPercentageInMemory(),
                  (int) Math.round(
                      workerMetrics.getGraphPercentageInMemory())));
          aggregatedMetrics.add(workerMetrics, hostnamePartitionId);
        }
      } catch (JSONException e) {
        throw new IllegalStateException(
            "aggregateWorkerStats: JSONException", e);
      } catch (KeeperException e) {
        throw new IllegalStateException(
            "aggregateWorkerStats: KeeperException", e);
      } catch (InterruptedException e) {
        throw new IllegalStateException(
            "aggregateWorkerStats: InterruptedException", e);
      } catch (IOException e) {
        throw new IllegalStateException(
            "aggregateWorkerStats: IOException", e);
      }
    }
    // TODO: get periodic counter updates here

    allPartitionStatsList.clear();
    Iterable<PartitionStats> statsList = globalCommHandler.getAllPartitionStats(
        workerFinishedPathList.size(), getContext());
    for (PartitionStats partitionStats : statsList) {
      globalStats.addPartitionStats(partitionStats);
      allPartitionStatsList.add(partitionStats);
    }

    if (conf.metricsEnabled()) {
      if (GiraphConstants.METRICS_DIRECTORY.isDefaultValue(conf)) {
        aggregatedMetrics.print(superstep, System.err);
      } else {
        printAggregatedMetricsToHDFS(superstep, aggregatedMetrics);
      }
      for (MasterObserver observer : observers) {
        observer.superstepMetricsUpdate(
            superstep, aggregatedMetrics, allPartitionStatsList);
      }
    }

    if (LOG.isInfoEnabled()) {
      LOG.info("aggregateWorkerStats: Aggregation found " + globalStats +
          " on superstep = " + getSuperstep());
    }
    return globalStats;
  }

  /**
   * Write superstep metrics to own file in HDFS
   * @param superstep the current superstep
   * @param aggregatedMetrics the aggregated metrics to write
   */
  private void printAggregatedMetricsToHDFS(
      long superstep, AggregatedMetrics aggregatedMetrics) {
    ImmutableClassesGiraphConfiguration conf = getConfiguration();
    PrintStream out = null;
    Path dir = new Path(GiraphConstants.METRICS_DIRECTORY.get(conf));
    Path outFile = new Path(GiraphConstants.METRICS_DIRECTORY.get(conf) +
        Path.SEPARATOR_CHAR + "superstep_" + superstep + ".metrics");
    try {
      FileSystem fs;
      fs = FileSystem.get(conf);
      if (!fs.exists(dir)) {
        fs.mkdirs(dir);
      }
      if (fs.exists(outFile)) {
        throw new RuntimeException(
            "printAggregatedMetricsToHDFS: metrics file exists");
      }
      out = new PrintStream(fs.create(outFile), false,
          Charset.defaultCharset().name());
      aggregatedMetrics.print(superstep, out);
    } catch (IOException e) {
      throw new RuntimeException(
          "printAggregatedMetricsToHDFS: error creating metrics file", e);
    } finally {
      if (out != null) {
        out.close();
      }
    }
  }

  /**
   * Finalize the checkpoint file prefixes by taking the chosen workers and
   * writing them to a finalized file.  Also write out the master
   * aggregated aggregator array from the previous superstep.
   *
   * @param superstep superstep to finalize
   * @param chosenWorkerInfoList list of chosen workers that will be finalized
   * @throws IOException
   * @throws InterruptedException
   * @throws KeeperException
   */
  private void finalizeCheckpoint(long superstep,
    List<WorkerInfo> chosenWorkerInfoList)
    throws IOException, KeeperException, InterruptedException {
    Path finalizedCheckpointPath =
        new Path(getCheckpointBasePath(superstep) +
            CheckpointingUtils.CHECKPOINT_FINALIZED_POSTFIX);
    try {
      getFs().delete(finalizedCheckpointPath, false);
    } catch (IOException e) {
      LOG.warn("finalizedValidCheckpointPrefixes: Removed old file " +
          finalizedCheckpointPath);
    }

    // Format:
    // <global statistics>
    // <superstep classes>
    // <number of files>
    // <used file prefix 0><used file prefix 1>...
    // <aggregator data>
    // <masterCompute data>
    FSDataOutputStream finalizedOutputStream =
        getFs().create(finalizedCheckpointPath);

    String superstepFinishedNode =
        getSuperstepFinishedPath(getApplicationAttempt(), superstep - 1);
    finalizedOutputStream.write(
        getZkExt().getData(superstepFinishedNode, false, null));

    finalizedOutputStream.writeInt(chosenWorkerInfoList.size());
    finalizedOutputStream.writeUTF(getCheckpointBasePath(superstep));
    for (WorkerInfo chosenWorkerInfo : chosenWorkerInfoList) {
      finalizedOutputStream.writeInt(getWorkerId(chosenWorkerInfo));
    }
    globalCommHandler.getAggregatorHandler().write(finalizedOutputStream);
    aggregatorTranslation.write(finalizedOutputStream);
    masterCompute.write(finalizedOutputStream);
    finalizedOutputStream.close();
    lastCheckpointedSuperstep = superstep;
    GiraphStats.getInstance().
        getLastCheckpointedSuperstep().setValue(superstep);
  }

  /**
   * Assign the partitions for this superstep.  If there are changes,
   * the workers will know how to do the exchange.  If this was a restarted
   * superstep, then make sure to provide information on where to find the
   * checkpoint file.
   */
  private void assignPartitionOwners() {
    Collection<PartitionOwner> partitionOwners;
    if (getSuperstep() == INPUT_SUPERSTEP) {
      partitionOwners =
          masterGraphPartitioner.createInitialPartitionOwners(
              chosenWorkerInfoList, maxWorkers);
      if (partitionOwners.isEmpty()) {
        throw new IllegalStateException(
            "assignAndExchangePartitions: No partition owners set");
      }
    } else if (getRestartedSuperstep() == getSuperstep()) {
      // If restarted, prepare the checkpoint restart
      try {
        partitionOwners = prepareCheckpointRestart(getSuperstep());
      } catch (IOException e) {
        throw new IllegalStateException(
            "assignPartitionOwners: IOException on preparing", e);
      } catch (KeeperException e) {
        throw new IllegalStateException(
            "assignPartitionOwners: KeeperException on preparing", e);
      } catch (InterruptedException e) {
        throw new IllegalStateException(
            "assignPartitionOwners: InteruptedException on preparing",
            e);
      }
      masterGraphPartitioner.setPartitionOwners(partitionOwners);
    } else {
      partitionOwners =
          masterGraphPartitioner.generateChangedPartitionOwners(
              allPartitionStatsList,
              chosenWorkerInfoList,
              maxWorkers,
              getSuperstep());

      PartitionUtils.analyzePartitionStats(partitionOwners,
          allPartitionStatsList);
    }
    checkPartitions(masterGraphPartitioner.getCurrentPartitionOwners());



    // There will be some exchange of partitions
    if (!partitionOwners.isEmpty()) {
      String vertexExchangePath =
          getPartitionExchangePath(getApplicationAttempt(),
              getSuperstep());
      try {
        getZkExt().createOnceExt(vertexExchangePath,
            null,
            Ids.OPEN_ACL_UNSAFE,
            CreateMode.PERSISTENT,
            true);
      } catch (KeeperException e) {
        throw new IllegalStateException(
            "assignPartitionOwners: KeeperException creating " +
                vertexExchangePath);
      } catch (InterruptedException e) {
        throw new IllegalStateException(
            "assignPartitionOwners: InterruptedException creating " +
                vertexExchangePath);
      }
    }

    AddressesAndPartitionsWritable addressesAndPartitions =
        new AddressesAndPartitionsWritable(masterInfo, chosenWorkerInfoList,
            partitionOwners);
    // Send assignments to every worker
    // TODO for very large number of partitions we might want to split this
    // across multiple requests
    for (WorkerInfo workerInfo : chosenWorkerInfoList) {
      masterClient.sendWritableRequest(workerInfo.getTaskId(),
          new AddressesAndPartitionsRequest(addressesAndPartitions));
    }
  }

  /**
   * Check if partition ids are valid
   *
   * @param partitionOwners List of partition ids for current superstep
   */
  private void checkPartitions(Collection<PartitionOwner> partitionOwners) {
    for (PartitionOwner partitionOwner : partitionOwners) {
      int partitionId = partitionOwner.getPartitionId();
      if (partitionId < 0 || partitionId >= partitionOwners.size()) {
        throw new IllegalStateException("checkPartitions: " +
            "Invalid partition id " + partitionId +
            " - partition ids must be values from 0 to (numPartitions - 1)");
      }
    }
  }

  /**
   * Check whether the workers chosen for this superstep are still alive
   *
   * @param chosenWorkerInfoHealthPath Path to the healthy workers in ZooKeeper
   * @param chosenWorkerInfoList List of the healthy workers
   * @return a list of dead workers. Empty list if all workers are alive.
   * @throws InterruptedException
   * @throws KeeperException
   */
  private Collection<WorkerInfo> superstepChosenWorkerAlive(
    String chosenWorkerInfoHealthPath,
    List<WorkerInfo> chosenWorkerInfoList)
    throws KeeperException, InterruptedException {
    List<WorkerInfo> chosenWorkerInfoHealthyList =
        getWorkerInfosFromPath(chosenWorkerInfoHealthPath, false);
    Set<WorkerInfo> chosenWorkerInfoHealthySet =
        new HashSet<WorkerInfo>(chosenWorkerInfoHealthyList);
    List<WorkerInfo> deadWorkers = new ArrayList<>();
    for (WorkerInfo chosenWorkerInfo : chosenWorkerInfoList) {
      if (!chosenWorkerInfoHealthySet.contains(chosenWorkerInfo)) {
        deadWorkers.add(chosenWorkerInfo);
      }
    }
    return deadWorkers;
  }

  @Override
  public void restartFromCheckpoint(long checkpoint) {
    // Process:
    // 1. Increase the application attempt and set to the correct checkpoint
    // 2. Send command to all workers to restart their tasks
    setApplicationAttempt(getApplicationAttempt() + 1);
    setCachedSuperstep(checkpoint);
    setRestartedSuperstep(checkpoint);
    checkpointStatus = CheckpointStatus.NONE;
    setJobState(ApplicationState.START_SUPERSTEP,
        getApplicationAttempt(),
        checkpoint);
  }

  /**
   * Safely removes node from zookeeper.
   * Ignores if node is already removed. Can only throw runtime exception if
   * anything wrong.
   * @param path path to the node to be removed.
   */
  private void zkDeleteNode(String path) {
    try {
      getZkExt().deleteExt(path, -1, true);
    } catch (KeeperException.NoNodeException e) {
      LOG.info("zkDeleteNode: node has already been removed " + path);
    } catch (InterruptedException e) {
      throw new RuntimeException(
          "zkDeleteNode: InterruptedException", e);
    } catch (KeeperException e) {
      throw new RuntimeException(
          "zkDeleteNode: KeeperException", e);
    }
  }

  @Override
  public long getLastGoodCheckpoint() throws IOException {
    // Find the last good checkpoint if none have been written to the
    // knowledge of this master
    if (lastCheckpointedSuperstep == -1) {
      try {
        lastCheckpointedSuperstep = getLastCheckpointedSuperstep();
      } catch (IOException e) {
        LOG.fatal("getLastGoodCheckpoint: No last good checkpoints can be " +
            "found, killing the job.", e);
        failJob(e);
      }
    }

    return lastCheckpointedSuperstep;
  }

  /**
   * Wait for a set of workers to signal that they are done with the
   * barrier.
   *
   * @param finishedWorkerPath Path to where the workers will register their
   *        hostname and id
   * @param workerInfoList List of the workers to wait for
   * @param event Event to wait on for a chance to be done.
   * @param ignoreDeath In case if worker died after making it through
   *                    barrier, we will ignore death if set to true.
   * @return True if barrier was successful, false if there was a worker
   *         failure
   */
  private boolean barrierOnWorkerList(String finishedWorkerPath,
      List<WorkerInfo> workerInfoList,
      BspEvent event,
      boolean ignoreDeath) {
    try {
      getZkExt().createOnceExt(finishedWorkerPath,
          null,
          Ids.OPEN_ACL_UNSAFE,
          CreateMode.PERSISTENT,
          true);
    } catch (KeeperException e) {
      throw new IllegalStateException(
          "barrierOnWorkerList: KeeperException - Couldn't create " +
              finishedWorkerPath, e);
    } catch (InterruptedException e) {
      throw new IllegalStateException(
          "barrierOnWorkerList: InterruptedException - Couldn't create " +
              finishedWorkerPath, e);
    }
    List<String> hostnameIdList =
        new ArrayList<String>(workerInfoList.size());
    for (WorkerInfo workerInfo : workerInfoList) {
      hostnameIdList.add(workerInfo.getHostnameId());
    }
    String workerInfoHealthyPath =
        getWorkerInfoHealthyPath(getApplicationAttempt(), getSuperstep());
    List<String> finishedHostnameIdList = new ArrayList<>();
    List<String> tmpFinishedHostnameIdList;
    long nextInfoMillis = System.currentTimeMillis();
    final int defaultTaskTimeoutMsec = 10 * 60 * 1000;  // from TaskTracker
    final int waitBetweenLogInfoMsec = 30 * 1000;
    final int taskTimeoutMsec = getContext().getConfiguration().getInt(
        "mapred.task.timeout", defaultTaskTimeoutMsec) / 2;
    long lastRegularRunTimeMsec = 0;
    int eventLoopTimeout =  Math.min(taskTimeoutMsec, waitBetweenLogInfoMsec);
    boolean logInfoOnlyRun = false;
    List<WorkerInfo> deadWorkers = new ArrayList<>();
    while (true) {
      if (! logInfoOnlyRun) {
        try {
          tmpFinishedHostnameIdList =
              getZkExt().getChildrenExt(finishedWorkerPath,
                                        true,
                                        false,
                                        false);
        } catch (KeeperException e) {
          throw new IllegalStateException(
              "barrierOnWorkerList: KeeperException - Couldn't get " +
                  "children of " + finishedWorkerPath, e);
        } catch (InterruptedException e) {
          throw new IllegalStateException(
              "barrierOnWorkerList: IllegalException - Couldn't get " +
                  "children of " + finishedWorkerPath, e);
        }
        if (LOG.isDebugEnabled()) {
          // Log the names of the new workers that have finished since last time
          Set<String> newFinishedHostnames = Sets.difference(
            Sets.newHashSet(tmpFinishedHostnameIdList),
            Sets.newHashSet(finishedHostnameIdList));
          LOG.debug("barrierOnWorkerList: Got new finished worker list = " +
                        newFinishedHostnames + ", size = " +
                        newFinishedHostnames.size() +
                        " from " + finishedWorkerPath);
        }
        finishedHostnameIdList = tmpFinishedHostnameIdList;
      }

      if (LOG.isInfoEnabled() &&
          (System.currentTimeMillis() > nextInfoMillis)) {
        nextInfoMillis = System.currentTimeMillis() + waitBetweenLogInfoMsec;
        LOG.info("barrierOnWorkerList: " +
            finishedHostnameIdList.size() +
            " out of " + workerInfoList.size() +
            " workers finished on superstep " +
            getSuperstep() + " on path " + finishedWorkerPath);
        if (workerInfoList.size() - finishedHostnameIdList.size() <
            MAX_PRINTABLE_REMAINING_WORKERS) {
          Set<String> remainingWorkers = Sets.newHashSet(hostnameIdList);
          remainingWorkers.removeAll(finishedHostnameIdList);
          LOG.info("barrierOnWorkerList: Waiting on " + remainingWorkers);
        }
      }

      if (! logInfoOnlyRun) {
        getContext().setStatus(getGraphTaskManager().getGraphFunctions() +
                                   " - " +
                                   finishedHostnameIdList.size() +
                                   " finished out of " +
                                   workerInfoList.size() +
                                   " on superstep " + getSuperstep());
        if (finishedHostnameIdList.containsAll(hostnameIdList)) {
          break;
        }

        for (WorkerInfo deadWorker : deadWorkers) {
          if (!finishedHostnameIdList.contains(deadWorker.getHostnameId())) {
            LOG.error("barrierOnWorkerList: no results arived from " +
                          "worker that was pronounced dead: " + deadWorker +
                          " on superstep " + getSuperstep());
            return false;
          }
        }

        // wall-clock time skew is ignored
        lastRegularRunTimeMsec = System.currentTimeMillis();
      }

      // Wait for a signal or timeout
      boolean eventTriggered = event.waitMsecs(eventLoopTimeout);

      // If the event was triggered, we reset it. In the next loop run, we will
      // read ZK to get the new hosts.
      if (eventTriggered) {
        event.reset();
      }

      long elapsedTimeSinceRegularRunMsec = System.currentTimeMillis() -
          lastRegularRunTimeMsec;
      getContext().progress();

      if (eventTriggered ||
          taskTimeoutMsec == eventLoopTimeout ||
          elapsedTimeSinceRegularRunMsec >= taskTimeoutMsec) {
        logInfoOnlyRun = false;
      } else {
        logInfoOnlyRun = true;
        continue;
      }

      // Did a worker die?
      try {
        deadWorkers.addAll(superstepChosenWorkerAlive(
                workerInfoHealthyPath,
                workerInfoList));
        if (!ignoreDeath && deadWorkers.size() > 0) {
          String errorMessage = "******* WORKERS " + deadWorkers +
              " FAILED *******";
          // If checkpointing is not used, we should fail the job
          if (!getConfiguration().useCheckpointing()) {
            setJobStateFailed(errorMessage);
          } else {
            LOG.error("barrierOnWorkerList: Missing chosen " +
                "workers " + deadWorkers +
                " on superstep " + getSuperstep());
            // Log worker failure to command line
            getGraphTaskManager().getJobProgressTracker().logInfo(errorMessage);
          }
          return false;
        }
      } catch (KeeperException e) {
        throw new IllegalStateException(
            "barrierOnWorkerList: KeeperException - " +
                "Couldn't get " + workerInfoHealthyPath, e);
      } catch (InterruptedException e) {
        throw new IllegalStateException(
            "barrierOnWorkerList: InterruptedException - " +
                "Couldn't get " + workerInfoHealthyPath, e);
      }
    }

    return true;
  }

  /**
   * Clean up old superstep data from Zookeeper
   *
   * @param removeableSuperstep Supersteo to clean up
   * @throws InterruptedException
   */
  private void cleanUpOldSuperstep(long removeableSuperstep) throws
      InterruptedException {
    if (KEEP_ZOOKEEPER_DATA.isFalse(getConfiguration()) &&
        (removeableSuperstep >= 0)) {
      String oldSuperstepPath =
          getSuperstepPath(getApplicationAttempt()) + "/" +
              removeableSuperstep;
      try {
        if (LOG.isInfoEnabled()) {
          LOG.info("coordinateSuperstep: Cleaning up old Superstep " +
              oldSuperstepPath);
        }
        getZkExt().deleteExt(oldSuperstepPath,
            -1,
            true);
      } catch (KeeperException.NoNodeException e) {
        LOG.warn("coordinateBarrier: Already cleaned up " +
            oldSuperstepPath);
      } catch (KeeperException e) {
        throw new IllegalStateException(
            "coordinateSuperstep: KeeperException on " +
                "finalizing checkpoint", e);
      }
    }
  }

  /**
   * Coordinate the exchange of vertex/edge input splits among workers.
   */
  private void coordinateInputSplits() {
    // Coordinate the workers finishing sending their vertices/edges to the
    // correct workers and signal when everything is done.
    if (!barrierOnWorkerList(inputSplitsWorkerDonePath,
        chosenWorkerInfoList,
        getInputSplitsWorkerDoneEvent(),
        false)) {
      throw new IllegalStateException("coordinateInputSplits: Worker failed " +
          "during input split (currently not supported)");
    }
    try {
      getZkExt().createExt(inputSplitsAllDonePath,
          null,
          Ids.OPEN_ACL_UNSAFE,
          CreateMode.PERSISTENT,
          false);
    } catch (KeeperException.NodeExistsException e) {
      LOG.info("coordinateInputSplits: Node " +
          inputSplitsAllDonePath + " already exists.");
    } catch (KeeperException e) {
      throw new IllegalStateException(
          "coordinateInputSplits: KeeperException", e);
    } catch (InterruptedException e) {
      throw new IllegalStateException(
          "coordinateInputSplits: IllegalStateException", e);
    }
  }

  /**
   * Initialize aggregator at the master side
   * before vertex/edge loading.
   * This methods cooperates with other code
   * to enables aggregation usage at INPUT_SUPERSTEP
   * Other codes are:
   *  BSPServiceWorker:
   *  aggregatorHandler.prepareSuperstep in
   *  setup
   *  set aggregator usage in vertexReader and
   *  edgeReader
   *
   * @throws InterruptedException
   */
  private void initializeAggregatorInputSuperstep()
    throws InterruptedException {
    globalCommHandler.getAggregatorHandler().prepareSuperstep();

    prepareMasterCompute(getSuperstep());
    try {
      masterCompute.initialize();
    } catch (InstantiationException e) {
      LOG.fatal(
        "initializeAggregatorInputSuperstep: Failed in instantiation", e);
      throw new RuntimeException(
        "initializeAggregatorInputSuperstep: Failed in instantiation", e);
    } catch (IllegalAccessException e) {
      LOG.fatal("initializeAggregatorInputSuperstep: Failed in access", e);
      throw new RuntimeException(
        "initializeAggregatorInputSuperstep: Failed in access", e);
    }
    aggregatorTranslation.postMasterCompute();
    globalCommHandler.getAggregatorHandler().finishSuperstep();

    globalCommHandler.getAggregatorHandler().sendDataToOwners(masterClient);
  }

  /**
   * This is required before initialization
   * and run of MasterCompute
   *
   * @param superstep superstep for which to run masterCompute
   * @return Superstep classes set by masterCompute
   */
  private SuperstepClasses prepareMasterCompute(long superstep) {
    GraphState graphState = new GraphState(superstep ,
        GiraphStats.getInstance().getVertices().getValue(),
        GiraphStats.getInstance().getEdges().getValue(),
        getContext());
    SuperstepClasses superstepClasses =
        SuperstepClasses.createAndExtractTypes(getConfiguration());
    masterCompute.setGraphState(graphState);
    masterCompute.setSuperstepClasses(superstepClasses);
    return superstepClasses;
  }

  @Override
  public SuperstepState coordinateSuperstep() throws
  KeeperException, InterruptedException {
    // 1. Get chosen workers and set up watches on them.
    // 2. Assign partitions to the workers
    //    (possibly reloading from a superstep)
    // 3. Wait for all workers to complete
    // 4. Collect and process aggregators
    // 5. Create superstep finished node
    // 6. If the checkpoint frequency is met, finalize the checkpoint

    for (MasterObserver observer : observers) {
      observer.preSuperstep(getSuperstep());
      getContext().progress();
    }

    chosenWorkerInfoList = checkWorkers();
    if (chosenWorkerInfoList == null) {
      setJobStateFailed("coordinateSuperstep: Not enough healthy workers for " +
                    "superstep " + getSuperstep());
    } else {
      // Sort this list, so order stays the same over supersteps
      Collections.sort(chosenWorkerInfoList, new Comparator<WorkerInfo>() {
        @Override
        public int compare(WorkerInfo wi1, WorkerInfo wi2) {
          return Integer.compare(wi1.getTaskId(), wi2.getTaskId());
        }
      });
      for (WorkerInfo workerInfo : chosenWorkerInfoList) {
        String workerInfoHealthyPath =
            getWorkerInfoHealthyPath(getApplicationAttempt(),
                getSuperstep()) + "/" +
                workerInfo.getHostnameId();
        if (getZkExt().exists(workerInfoHealthyPath, true) == null) {
          LOG.warn("coordinateSuperstep: Chosen worker " +
              workerInfoHealthyPath +
              " is no longer valid, failing superstep");
        }
      }
    }

    // We need to finalize aggregators from previous superstep
    if (getSuperstep() >= 0) {
      aggregatorTranslation.postMasterCompute();
      globalCommHandler.getAggregatorHandler().finishSuperstep();
    }

    masterClient.openConnections();

    GiraphStats.getInstance().
        getCurrentWorkers().setValue(chosenWorkerInfoList.size());
    assignPartitionOwners();

    // Finalize the valid checkpoint file prefixes and possibly
    // the aggregators.
    if (checkpointStatus != CheckpointStatus.NONE) {
      String workerWroteCheckpointPath =
          getWorkerWroteCheckpointPath(getApplicationAttempt(),
              getSuperstep());
      // first wait for all the workers to write their checkpoint data
      if (!barrierOnWorkerList(workerWroteCheckpointPath,
          chosenWorkerInfoList,
          getWorkerWroteCheckpointEvent(),
          checkpointStatus == CheckpointStatus.CHECKPOINT_AND_HALT)) {
        return SuperstepState.WORKER_FAILURE;
      }
      try {
        finalizeCheckpoint(getSuperstep(), chosenWorkerInfoList);
      } catch (IOException e) {
        throw new IllegalStateException(
            "coordinateSuperstep: IOException on finalizing checkpoint",
            e);
      }
      if (checkpointStatus == CheckpointStatus.CHECKPOINT_AND_HALT) {
        return SuperstepState.CHECKPOINT_AND_HALT;
      }
    }

    // We need to send aggregators to worker owners after new worker assignments
    if (getSuperstep() >= 0) {
      globalCommHandler.getAggregatorHandler().sendDataToOwners(masterClient);
    }

    if (getSuperstep() == INPUT_SUPERSTEP) {
      // Initialize aggregators before coordinating
      initializeAggregatorInputSuperstep();
      coordinateInputSplits();
    }

    String finishedWorkerPath =
        getWorkerFinishedPath(getApplicationAttempt(), getSuperstep());
    if (!barrierOnWorkerList(finishedWorkerPath,
        chosenWorkerInfoList,
        getSuperstepStateChangedEvent(),
        false)) {
      return SuperstepState.WORKER_FAILURE;
    }

    // Collect aggregator values, then run the master.compute() and
    // finally save the aggregator values
    globalCommHandler.getAggregatorHandler().prepareSuperstep();
    aggregatorTranslation.prepareSuperstep();

    SuperstepClasses superstepClasses =
      prepareMasterCompute(getSuperstep() + 1);
    doMasterCompute();

    // If the master is halted or all the vertices voted to halt and there
    // are no more messages in the system, stop the computation
    GlobalStats globalStats = aggregateWorkerStats(getSuperstep());
    if (masterCompute.isHalted() ||
        (globalStats.getFinishedVertexCount() ==
        globalStats.getVertexCount() &&
        globalStats.getMessageCount() == 0)) {
      globalStats.setHaltComputation(true);
    } else if (getZkExt().exists(haltComputationPath, false) != null) {
      if (LOG.isInfoEnabled()) {
        LOG.info("Halting computation because halt zookeeper node was created");
      }
      globalStats.setHaltComputation(true);
    }

    // If we have completed the maximum number of supersteps, stop
    // the computation
    if (maxNumberOfSupersteps !=
        GiraphConstants.MAX_NUMBER_OF_SUPERSTEPS.getDefaultValue() &&
        (getSuperstep() == maxNumberOfSupersteps - 1)) {
      if (LOG.isInfoEnabled()) {
        LOG.info("coordinateSuperstep: Finished " + maxNumberOfSupersteps +
            " supersteps (max specified by the user), halting");
      }
      globalStats.setHaltComputation(true);
    }

    // Superstep 0 doesn't need to have matching types (Message types may not
    // match) and if the computation is halted, no need to check any of
    // the types.
    if (!globalStats.getHaltComputation()) {
      superstepClasses.verifyTypesMatch(getSuperstep() > 0);
    }
    getConfiguration().updateSuperstepClasses(superstepClasses);

    //Signal workers that we want to checkpoint
    checkpointStatus = getCheckpointStatus(getSuperstep() + 1);
    globalStats.setCheckpointStatus(checkpointStatus);
    // Let everyone know the aggregated application state through the
    // superstep finishing znode.
    String superstepFinishedNode =
        getSuperstepFinishedPath(getApplicationAttempt(), getSuperstep());

    WritableUtils.writeToZnode(
        getZkExt(), superstepFinishedNode, -1, globalStats, superstepClasses);
    updateCounters(globalStats);

    cleanUpOldSuperstep(getSuperstep() - 1);
    incrCachedSuperstep();
    // Counter starts at zero, so no need to increment
    if (getSuperstep() > 0) {
      GiraphStats.getInstance().getSuperstepCounter().increment();
    }
    SuperstepState superstepState;
    if (globalStats.getHaltComputation()) {
      superstepState = SuperstepState.ALL_SUPERSTEPS_DONE;
    } else {
      superstepState = SuperstepState.THIS_SUPERSTEP_DONE;
    }
    globalCommHandler.getAggregatorHandler().writeAggregators(
        getSuperstep(), superstepState);

    return superstepState;
  }

  /**
   * Should checkpoint on this superstep?  If checkpointing, always
   * checkpoint the first user superstep.  If restarting, the first
   * checkpoint is after the frequency has been met.
   *
   * @param superstep Decide if checkpointing no this superstep
   * @return True if this superstep should be checkpointed, false otherwise
   */
  private CheckpointStatus getCheckpointStatus(long superstep) {
    try {
      if (getZkExt().
          exists(basePath + FORCE_CHECKPOINT_USER_FLAG, false) != null) {
        if (isCheckpointingSupported(getConfiguration(), masterCompute)) {
          return CheckpointStatus.CHECKPOINT_AND_HALT;
        } else {
          LOG.warn("Attempted to manually checkpoint the job that " +
              "does not support checkpoints. Ignoring");
        }
      }
    } catch (KeeperException e) {
      throw new IllegalStateException(
          "cleanupZooKeeper: Got KeeperException", e);
    } catch (InterruptedException e) {
      throw new IllegalStateException(
          "cleanupZooKeeper: Got IllegalStateException", e);
    }
    if (checkpointFrequency == 0) {
      return CheckpointStatus.NONE;
    }
    long firstCheckpoint = INPUT_SUPERSTEP + 1;
    if (getRestartedSuperstep() != UNSET_SUPERSTEP) {
      firstCheckpoint = getRestartedSuperstep() + checkpointFrequency;
    }
    if (superstep < firstCheckpoint) {
      return CheckpointStatus.NONE;
    }
    if (((superstep - firstCheckpoint) % checkpointFrequency) == 0) {
      if (isCheckpointingSupported(getConfiguration(), masterCompute)) {
        return CheckpointStatus.CHECKPOINT;
      }
    }
    return CheckpointStatus.NONE;
  }

  /**
   * Returns false if job doesn't support checkpoints.
   * Job may not support checkpointing if it does output during
   * computation, uses static variables to keep data between supersteps,
   * starts new threads etc.
   * @param conf Immutable configuration of the job
   * @param masterCompute instance of master compute
   * @return true if it is safe to checkpoint the job
   */
  private boolean isCheckpointingSupported(
      GiraphConfiguration conf, MasterCompute masterCompute) {
    return checkpointSupportedChecker.isCheckpointSupported(
        conf, masterCompute);
  }


  /**
   * This doMasterCompute is only called
   * after masterCompute is initialized
   */
  private void doMasterCompute() {
    GiraphTimerContext timerContext = masterComputeTimer.time();
    masterCompute.compute();
    timerContext.stop();
  }

  /**
   * Receive the counters from the workers, and aggregate them with the
   * master counters.
   * Send the aggregated value to the job client via Thrift call
   */
  private void aggregateCountersFromWorkersAndMaster() {
    CustomCounters customCounters = new CustomCounters();
    // Get the stats from the all the worker selected nodes
    String workerFinishedPath =
            getWorkerFinishedPath(getApplicationAttempt(), getSuperstep());
    List<String> workerFinishedPathList = null;
    // Subtract 1 for the master
    // TODO - what happens when there is only 1 worker?
    int numWorkers = BspInputFormat.getMaxTasks(getConfiguration()) - 1;
    if (numWorkers == 0) {
      numWorkers += 1;
    }
    // Get the counter values from the zookeeper, written by the workers
    // We keep retrying until all the workers have written
    try {
      while (true) {
        try {
          workerFinishedPathList = getZkExt().getChildrenExt(
                  workerFinishedPath, true,
                  false, true);
          LOG.info(String.format("Fetching counter values from " +
                          "workers. Got %d out of %d",
                  workerFinishedPathList.size(), numWorkers));
          if (workerFinishedPathList.size() == numWorkers) {
            break;
          }
        } catch (KeeperException e) {
          LOG.info("Got Keeper exception, but will retry: ", e);
        } catch (InterruptedException e) {
          throw new IllegalStateException(
                  "aggregateWorkerStats: InterruptedException", e);
        }
        Thread.sleep(1000);
      }
    } catch (InterruptedException ie) {
      LOG.info("Interrupted exception");
    }
    for (String finishedPath : workerFinishedPathList) {
<<<<<<< HEAD
      JSONArray jsonCounters = null;
      try {
        byte [] zkData =
                getZkExt().getData(finishedPath, false, null);
        jsonCounters = new JSONArray(new String(zkData,
                Charset.defaultCharset()));
        Set<CustomCounter> workerCounters = new HashSet<>();
        for (int i = 0; i < jsonCounters.length(); i++) {
          CustomCounter customCounter = new CustomCounter();
          WritableUtils.readFieldsFromByteArray(Base64.decode(
                  jsonCounters.getString(i)), customCounter);
          workerCounters.add(customCounter);
=======
      JSONObject workerFinishedInfoObj = null;
      try {
        byte [] zkData =
                getZkExt().getData(finishedPath, false, null);
        workerFinishedInfoObj = new JSONObject(new String(zkData,
                Charset.defaultCharset()));
        Map<String, Map<String, Long>> workerCounters = new HashMap<>();
        Iterator<String> keys = workerFinishedInfoObj.keys();
        while (keys.hasNext()) {
          String groupName = keys.next();
          JSONObject jsonCounter =
                  workerFinishedInfoObj.getJSONObject(groupName);
          Iterator<String> counterNames = jsonCounter.keys();
          Map<String, Long> counters = new HashMap<>();
          LOG.info(groupName);
          while (counterNames.hasNext()) {
            String counterName = counterNames.next();
            Long value = jsonCounter.getLong(counterName);
            counters.put(counterName, value);
            LOG.info(counterName + ": " + value);
          }
          workerCounters.put(groupName, counters);
>>>>>>> 90838499
        }
        customCounters.mergeCounters(workerCounters);
      } catch (JSONException e) {
        throw new IllegalStateException(
                "aggregateWorkerStats: JSONException", e);
      } catch (KeeperException e) {
        throw new IllegalStateException(
                "aggregateWorkerStats: KeeperException", e);
      } catch (InterruptedException e) {
        throw new IllegalStateException(
                "aggregateWorkerStats: InterruptedException", e);
<<<<<<< HEAD
      } catch (IOException e) {
        throw new IllegalStateException("aggregateWorkerStats: IOException", e);
=======
>>>>>>> 90838499
      }
    }
    // Add master counters too
    if (numWorkers != 1) {
      Mapper.Context context = getContext();
      Counter counter;
<<<<<<< HEAD
      Set<CustomCounter> masterCounterNames =
              CustomCounters.getCustomCounters();
      Set<CustomCounter> masterCounters = new HashSet<>();
      for (CustomCounter customCounter : masterCounterNames) {
        String groupName = customCounter.getGroupName();
        String counterName = customCounter.getCounterName();
        counter = context.getCounter(groupName, counterName);
        customCounter.setValue(counter.getValue());
        masterCounters.add(customCounter);
=======
      Map<String, Set<String>> masterCounterNames =
              CustomCounters.getCustomCounters();
      Map<String, Map<String, Long>> masterCounters = new HashMap<>();
      for (Map.Entry<String, Set<String>> entry :
              masterCounterNames.entrySet()) {
        String groupName = entry.getKey();
        Set<String> counterNames = entry.getValue();
        LOG.info(groupName);
        Map<String, Long> counters = new HashMap<>();
        for (String counterName : counterNames) {
          counter = context.getCounter(groupName, counterName);
          counters.put(counterName, counter.getValue());
          LOG.info(counterName + ": " + counter.getValue());
        }
        masterCounters.put(groupName, counters);
>>>>>>> 90838499
      }
      customCounters.mergeCounters(masterCounters);
    }
    // Add GiraphStats
<<<<<<< HEAD
    List<CustomCounter> allCounters = new ArrayList<>();
    allCounters.addAll(GiraphStats.getInstance().getCounterMap());
    // Custom counters
    allCounters.addAll(customCounters.getCounterList());
    // Store in Thrift Struct
    GiraphCountersThriftStruct.get().setCounters(allCounters);
  }

  /**
   * We add the Giraph Timers separately, because we need to include
   * the time required for shutdown and cleanup
   * This will fetch the final Giraph Timers, and send all the counters
   * to the job client
   *
   */
  public void addGiraphTimers() {
    List<CustomCounter> giraphCounters =
            GiraphCountersThriftStruct.get().getCounters();
    giraphCounters.addAll(GiraphTimers.getInstance().getCounterMap());
    GiraphCountersThriftStruct.get().setCounters(giraphCounters);
=======
    Map<String, Map<String, Long>> allCounters = new HashMap<>();
    for (Map.Entry<String, Map<String, Long>> entry:
            GiraphStats.getInstance().getCounterMap().entrySet()) {
      allCounters.put(entry.getKey(), entry.getValue());
    }
    // GiraphTimers
    for (Map.Entry<String, Map<String, Long>> entry:
            GiraphTimers.getInstance().getCounterMap().entrySet()) {
      allCounters.put(entry.getKey(), entry.getValue());
    }
    // Custom counters
    for (Map.Entry<String, Map<String, Long>> entry :
            customCounters.getCounterMap().entrySet()) {
      allCounters.put(entry.getKey(), entry.getValue());
    }
    // Send to the client
    GiraphCountersThriftStruct.get().setCounters(allCounters);
>>>>>>> 90838499
    getJobProgressTracker().sendMasterCounters(
            GiraphCountersThriftStruct.get());
  }

  /**
   * Need to clean up ZooKeeper nicely.  Make sure all the masters and workers
   * have reported ending their ZooKeeper connections.
   */
  private void cleanUpZooKeeper() {
    try {
      getZkExt().createExt(cleanedUpPath,
          null,
          Ids.OPEN_ACL_UNSAFE,
          CreateMode.PERSISTENT,
          true);
    } catch (KeeperException.NodeExistsException e) {
      if (LOG.isInfoEnabled()) {
        LOG.info("cleanUpZooKeeper: Node " + cleanedUpPath +
            " already exists, no need to create.");
      }
    } catch (KeeperException e) {
      throw new IllegalStateException(
          "cleanupZooKeeper: Got KeeperException", e);
    } catch (InterruptedException e) {
      throw new IllegalStateException(
          "cleanupZooKeeper: Got IllegalStateException", e);
    }
    // Need to wait for the number of workers and masters to complete
    int maxTasks = BspInputFormat.getMaxTasks(getConfiguration());
    if ((getGraphTaskManager().getGraphFunctions() == GraphFunctions.ALL) ||
        (getGraphTaskManager().getGraphFunctions() ==
        GraphFunctions.ALL_EXCEPT_ZOOKEEPER)) {
      maxTasks *= 2;
    }
    List<String> cleanedUpChildrenList = null;
    while (true) {
      try {
        cleanedUpChildrenList =
            getZkExt().getChildrenExt(
                cleanedUpPath, true, false, true);
        if (LOG.isInfoEnabled()) {
          LOG.info("cleanUpZooKeeper: Got " +
              cleanedUpChildrenList.size() + " of " +
              maxTasks  +  " desired children from " +
              cleanedUpPath);
        }
        if (cleanedUpChildrenList.size() == maxTasks) {
          break;
        }
        if (LOG.isInfoEnabled()) {
          LOG.info("cleanedUpZooKeeper: Waiting for the " +
              "children of " + cleanedUpPath +
              " to change since only got " +
              cleanedUpChildrenList.size() + " nodes.");
        }
      } catch (KeeperException e) {
        // We are in the cleanup phase -- just log the error
        LOG.error("cleanUpZooKeeper: Got KeeperException, " +
            "but will continue", e);
        return;
      } catch (InterruptedException e) {
        // We are in the cleanup phase -- just log the error
        LOG.error("cleanUpZooKeeper: Got InterruptedException, " +
            "but will continue", e);
        return;
      }

      getCleanedUpChildrenChangedEvent().waitForTimeoutOrFail(
          GiraphConstants.WAIT_FOR_OTHER_WORKERS_TIMEOUT_MSEC.get(
              getConfiguration()));
      getCleanedUpChildrenChangedEvent().reset();
    }

    // At this point, all processes have acknowledged the cleanup,
    // and the master can do any final cleanup if the ZooKeeper service was
    // provided (not dynamically started) and we don't want to keep the data
    try {
      if (getConfiguration().isZookeeperExternal() &&
          KEEP_ZOOKEEPER_DATA.isFalse(getConfiguration())) {
        if (LOG.isInfoEnabled()) {
          LOG.info("cleanupZooKeeper: Removing the following path " +
              "and all children - " + basePath + " from ZooKeeper list " +
              getConfiguration().getZookeeperList());
        }
        getZkExt().deleteExt(basePath, -1, true);
      }
    } catch (KeeperException e) {
      LOG.error("cleanupZooKeeper: Failed to do cleanup of " +
          basePath + " due to KeeperException", e);
    } catch (InterruptedException e) {
      LOG.error("cleanupZooKeeper: Failed to do cleanup of " +
          basePath + " due to InterruptedException", e);
    }
  }

  @Override
  public void postApplication() {
    for (MasterObserver observer : observers) {
      observer.postApplication();
      getContext().progress();
    }
  }

  @Override
  public void postSuperstep() {
    for (MasterObserver observer : observers) {
      observer.postSuperstep(getSuperstep());
      getContext().progress();
    }
  }

  @Override
  public void failureCleanup(Exception e) {
    for (MasterObserver observer : observers) {
      try {
        observer.applicationFailed(e);
        // CHECKSTYLE: stop IllegalCatchCheck
      } catch (RuntimeException re) {
        // CHECKSTYLE: resume IllegalCatchCheck
        LOG.error(re.getClass().getName() + " from observer " +
            observer.getClass().getName(), re);
      }
      getContext().progress();
    }
  }

  @Override
  public void cleanup(SuperstepState superstepState) throws IOException {
    ImmutableClassesGiraphConfiguration conf = getConfiguration();

    // All master processes should denote they are done by adding special
    // znode.  Once the number of znodes equals the number of partitions
    // for workers and masters, the master will clean up the ZooKeeper
    // znodes associated with this job.
    String masterCleanedUpPath = cleanedUpPath  + "/" +
        getTaskId() + MASTER_SUFFIX;
    try {
      String finalFinishedPath =
          getZkExt().createExt(masterCleanedUpPath,
              null,
              Ids.OPEN_ACL_UNSAFE,
              CreateMode.PERSISTENT,
              true);
      if (LOG.isInfoEnabled()) {
        LOG.info("cleanup: Notifying master its okay to cleanup with " +
            finalFinishedPath);
      }
    } catch (KeeperException.NodeExistsException e) {
      if (LOG.isInfoEnabled()) {
        LOG.info("cleanup: Couldn't create finished node '" +
            masterCleanedUpPath);
      }
    } catch (KeeperException e) {
      LOG.error("cleanup: Got KeeperException, continuing", e);
    } catch (InterruptedException e) {
      LOG.error("cleanup: Got InterruptedException, continuing", e);
    }

    if (isMaster) {
      getGraphTaskManager().setIsMaster(true);
      aggregateCountersFromWorkersAndMaster();
      cleanUpZooKeeper();
      // If desired, cleanup the checkpoint directory
      if (superstepState == SuperstepState.ALL_SUPERSTEPS_DONE &&
          GiraphConstants.CLEANUP_CHECKPOINTS_AFTER_SUCCESS.get(conf)) {
        boolean success =
            getFs().delete(new Path(checkpointBasePath), true);
        if (LOG.isInfoEnabled()) {
          LOG.info("cleanup: Removed HDFS checkpoint directory (" +
              checkpointBasePath + ") with return = " +
              success + " since the job " + getContext().getJobName() +
              " succeeded ");
        }
      }
      if (superstepState == SuperstepState.CHECKPOINT_AND_HALT) {
        getFs().create(CheckpointingUtils.getCheckpointMarkPath(conf,
            getJobId()), true);
        failJob(new Exception("Checkpoint and halt requested. " +
            "Killing this job."));
      }
      globalCommHandler.getAggregatorHandler().close();
      masterClient.closeConnections();
      masterServer.close();
    }

    try {
      getZkExt().close();
    } catch (InterruptedException e) {
      // cleanup phase -- just log the error
      LOG.error("cleanup: Zookeeper failed to close", e);
    }
  }

  /**
   * Event that the master watches that denotes when a worker wrote checkpoint
   *
   * @return Event that denotes when a worker wrote checkpoint
   */
  public final BspEvent getWorkerWroteCheckpointEvent() {
    return workerWroteCheckpoint;
  }

  /**
   * Event that the master watches that denotes if a worker has done something
   * that changes the state of a superstep (either a worker completed or died)
   *
   * @return Event that denotes a superstep state change
   */
  public final BspEvent getSuperstepStateChangedEvent() {
    return superstepStateChanged;
  }

  /**
   * Should this worker failure cause the current superstep to fail?
   *
   * @param failedWorkerPath Full path to the failed worker
   */
  private void checkHealthyWorkerFailure(String failedWorkerPath) {
    if (getSuperstepFromPath(failedWorkerPath) < getSuperstep()) {
      return;
    }

    Collection<PartitionOwner> partitionOwners =
        masterGraphPartitioner.getCurrentPartitionOwners();
    String hostnameId =
        getHealthyHostnameIdFromPath(failedWorkerPath);
    for (PartitionOwner partitionOwner : partitionOwners) {
      WorkerInfo workerInfo = partitionOwner.getWorkerInfo();
      WorkerInfo previousWorkerInfo =
          partitionOwner.getPreviousWorkerInfo();
      if (workerInfo.getHostnameId().equals(hostnameId) ||
          ((previousWorkerInfo != null) &&
              previousWorkerInfo.getHostnameId().equals(hostnameId))) {
        LOG.warn("checkHealthyWorkerFailure: " +
            "at least one healthy worker went down " +
            "for superstep " + getSuperstep() + " - " +
            hostnameId + ", will try to restart from " +
            "checkpointed superstep " +
            lastCheckpointedSuperstep);
        superstepStateChanged.signal();
      }
    }
  }

  @Override
  public boolean processEvent(WatchedEvent event) {
    boolean foundEvent = false;
    if (event.getPath().contains(WORKER_HEALTHY_DIR) &&
        (event.getType() == EventType.NodeDeleted)) {
      if (LOG.isDebugEnabled()) {
        LOG.debug("processEvent: Healthy worker died (node deleted) " +
            "in " + event.getPath());
      }
      checkHealthyWorkerFailure(event.getPath());
      superstepStateChanged.signal();
      foundEvent = true;
    } else if (event.getPath().contains(WORKER_FINISHED_DIR) &&
        event.getType() == EventType.NodeChildrenChanged) {
      if (LOG.isDebugEnabled()) {
        LOG.debug("processEvent: Worker finished (node change) " +
            "event - superstepStateChanged signaled");
      }
      superstepStateChanged.signal();
      foundEvent = true;
    } else if (event.getPath().contains(WORKER_WROTE_CHECKPOINT_DIR) &&
        event.getType() == EventType.NodeChildrenChanged) {
      if (LOG.isDebugEnabled()) {
        LOG.debug("processEvent: Worker wrote checkpoint (node change) " +
            "event - workerWroteCheckpoint signaled");
      }
      workerWroteCheckpoint.signal();
      foundEvent = true;
    }

    return foundEvent;
  }

  /**
   * Set values of counters to match the ones from {@link GlobalStats}
   *
   * @param globalStats Global statistics which holds new counter values
   */
  private void updateCounters(GlobalStats globalStats) {
    GiraphStats gs = GiraphStats.getInstance();
    gs.getVertices().setValue(globalStats.getVertexCount());
    gs.getFinishedVertexes().setValue(globalStats.getFinishedVertexCount());
    gs.getEdges().setValue(globalStats.getEdgeCount());
    gs.getSentMessages().setValue(globalStats.getMessageCount());
    gs.getSentMessageBytes().setValue(globalStats.getMessageBytesCount());
    gs.getAggregateSentMessages().increment(globalStats.getMessageCount());
    gs.getAggregateSentMessageBytes()
      .increment(globalStats.getMessageBytesCount());
    gs.getAggregateOOCBytesLoaded()
      .increment(globalStats.getOocLoadBytesCount());
    gs.getAggregateOOCBytesStored()
      .increment(globalStats.getOocStoreBytesCount());
    // Updating the lowest percentage of graph in memory throughout the
    // execution across all the supersteps
    int percentage = (int) gs.getLowestGraphPercentageInMemory().getValue();
    gs.getLowestGraphPercentageInMemory().setValue(
        Math.min(percentage, globalStats.getLowestGraphPercentageInMemory()));
  }
}<|MERGE_RESOLUTION|>--- conflicted
+++ resolved
@@ -37,10 +37,7 @@
 import org.apache.giraph.conf.GiraphConfiguration;
 import org.apache.giraph.conf.GiraphConstants;
 import org.apache.giraph.conf.ImmutableClassesGiraphConfiguration;
-<<<<<<< HEAD
 import org.apache.giraph.counters.CustomCounter;
-=======
->>>>>>> 90838499
 import org.apache.giraph.counters.CustomCounters;
 import org.apache.giraph.counters.GiraphCountersThriftStruct;
 import org.apache.giraph.counters.GiraphStats;
@@ -106,11 +103,8 @@
 import java.util.Collection;
 import java.util.Collections;
 import java.util.Comparator;
-import java.util.HashMap;
 import java.util.HashSet;
-import java.util.Iterator;
 import java.util.List;
-import java.util.Map;
 import java.util.Set;
 import java.util.TreeSet;
 import java.util.concurrent.TimeUnit;
@@ -1850,7 +1844,6 @@
       LOG.info("Interrupted exception");
     }
     for (String finishedPath : workerFinishedPathList) {
-<<<<<<< HEAD
       JSONArray jsonCounters = null;
       try {
         byte [] zkData =
@@ -1863,30 +1856,6 @@
           WritableUtils.readFieldsFromByteArray(Base64.decode(
                   jsonCounters.getString(i)), customCounter);
           workerCounters.add(customCounter);
-=======
-      JSONObject workerFinishedInfoObj = null;
-      try {
-        byte [] zkData =
-                getZkExt().getData(finishedPath, false, null);
-        workerFinishedInfoObj = new JSONObject(new String(zkData,
-                Charset.defaultCharset()));
-        Map<String, Map<String, Long>> workerCounters = new HashMap<>();
-        Iterator<String> keys = workerFinishedInfoObj.keys();
-        while (keys.hasNext()) {
-          String groupName = keys.next();
-          JSONObject jsonCounter =
-                  workerFinishedInfoObj.getJSONObject(groupName);
-          Iterator<String> counterNames = jsonCounter.keys();
-          Map<String, Long> counters = new HashMap<>();
-          LOG.info(groupName);
-          while (counterNames.hasNext()) {
-            String counterName = counterNames.next();
-            Long value = jsonCounter.getLong(counterName);
-            counters.put(counterName, value);
-            LOG.info(counterName + ": " + value);
-          }
-          workerCounters.put(groupName, counters);
->>>>>>> 90838499
         }
         customCounters.mergeCounters(workerCounters);
       } catch (JSONException e) {
@@ -1898,18 +1867,14 @@
       } catch (InterruptedException e) {
         throw new IllegalStateException(
                 "aggregateWorkerStats: InterruptedException", e);
-<<<<<<< HEAD
       } catch (IOException e) {
         throw new IllegalStateException("aggregateWorkerStats: IOException", e);
-=======
->>>>>>> 90838499
       }
     }
     // Add master counters too
     if (numWorkers != 1) {
       Mapper.Context context = getContext();
       Counter counter;
-<<<<<<< HEAD
       Set<CustomCounter> masterCounterNames =
               CustomCounters.getCustomCounters();
       Set<CustomCounter> masterCounters = new HashSet<>();
@@ -1919,28 +1884,10 @@
         counter = context.getCounter(groupName, counterName);
         customCounter.setValue(counter.getValue());
         masterCounters.add(customCounter);
-=======
-      Map<String, Set<String>> masterCounterNames =
-              CustomCounters.getCustomCounters();
-      Map<String, Map<String, Long>> masterCounters = new HashMap<>();
-      for (Map.Entry<String, Set<String>> entry :
-              masterCounterNames.entrySet()) {
-        String groupName = entry.getKey();
-        Set<String> counterNames = entry.getValue();
-        LOG.info(groupName);
-        Map<String, Long> counters = new HashMap<>();
-        for (String counterName : counterNames) {
-          counter = context.getCounter(groupName, counterName);
-          counters.put(counterName, counter.getValue());
-          LOG.info(counterName + ": " + counter.getValue());
-        }
-        masterCounters.put(groupName, counters);
->>>>>>> 90838499
       }
       customCounters.mergeCounters(masterCounters);
     }
     // Add GiraphStats
-<<<<<<< HEAD
     List<CustomCounter> allCounters = new ArrayList<>();
     allCounters.addAll(GiraphStats.getInstance().getCounterMap());
     // Custom counters
@@ -1961,25 +1908,6 @@
             GiraphCountersThriftStruct.get().getCounters();
     giraphCounters.addAll(GiraphTimers.getInstance().getCounterMap());
     GiraphCountersThriftStruct.get().setCounters(giraphCounters);
-=======
-    Map<String, Map<String, Long>> allCounters = new HashMap<>();
-    for (Map.Entry<String, Map<String, Long>> entry:
-            GiraphStats.getInstance().getCounterMap().entrySet()) {
-      allCounters.put(entry.getKey(), entry.getValue());
-    }
-    // GiraphTimers
-    for (Map.Entry<String, Map<String, Long>> entry:
-            GiraphTimers.getInstance().getCounterMap().entrySet()) {
-      allCounters.put(entry.getKey(), entry.getValue());
-    }
-    // Custom counters
-    for (Map.Entry<String, Map<String, Long>> entry :
-            customCounters.getCounterMap().entrySet()) {
-      allCounters.put(entry.getKey(), entry.getValue());
-    }
-    // Send to the client
-    GiraphCountersThriftStruct.get().setCounters(allCounters);
->>>>>>> 90838499
     getJobProgressTracker().sendMasterCounters(
             GiraphCountersThriftStruct.get());
   }
