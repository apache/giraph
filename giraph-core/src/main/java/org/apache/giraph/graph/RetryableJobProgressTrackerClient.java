--- conflicted
+++ resolved
@@ -20,10 +20,7 @@
 
 import org.apache.giraph.conf.GiraphConfiguration;
 import org.apache.giraph.conf.IntConfOption;
-<<<<<<< HEAD
-=======
 import org.apache.giraph.counters.GiraphCountersThriftStruct;
->>>>>>> 1acb587f
 import org.apache.giraph.job.ClientThriftServer;
 import org.apache.giraph.job.JobProgressTracker;
 import org.apache.giraph.master.MasterProgress;
@@ -76,8 +73,6 @@
   private int numRetries;
   /** Cached value for wait time between retries */
   private int retryWaitMsec;
-<<<<<<< HEAD
-=======
 
   /**
    * Default constructor. Typically once an instance is created it should be
@@ -85,7 +80,6 @@
    */
   public RetryableJobProgressTrackerClient() {
   }
->>>>>>> 1acb587f
 
   /**
    * Constructor
@@ -97,8 +91,6 @@
     this.conf = conf;
     numRetries = RETRYABLE_JOB_PROGRESS_CLIENT_NUM_RETRIES.get(conf);
     retryWaitMsec = RETRYABLE_JOB_PROGRESS_CLIENT_RETRY_WAIT_MS.get(conf);
-<<<<<<< HEAD
-=======
     resetConnection();
   }
 
@@ -107,7 +99,6 @@
     this.conf = conf;
     numRetries = RETRYABLE_JOB_PROGRESS_CLIENT_NUM_RETRIES.get(conf);
     retryWaitMsec = RETRYABLE_JOB_PROGRESS_CLIENT_RETRY_WAIT_MS.get(conf);
->>>>>>> 1acb587f
     resetConnection();
   }
 
@@ -204,8 +195,6 @@
         jobProgressTracker.updateMasterProgress(masterProgress);
       }
     }, numRetries);
-<<<<<<< HEAD
-=======
   }
 
   @Override
@@ -216,7 +205,6 @@
         jobProgressTracker.sendMasterCounters(giraphCounters);
       }
     }, numRetries);
->>>>>>> 1acb587f
   }
 
   /**
